--- conflicted
+++ resolved
@@ -33,25 +33,6 @@
 
 # set block surface
 
-<<<<<<< HEAD
-# create arrays for curve
-
-y = np.linspace(0., 32., 1601)
-x = 12.*np.ones(1601)+0.5*np.sin(np.pi*y/16.)
-
-# set normals (convention is that normals always point in "positive" direction
-m = np.pi*0.5/16.*np.cos(np.pi*y/16.)
-ny = -m/np.sqrt(1.+m**2)
-nx = 1./np.sqrt(1.+m**2)
-
-# since this is a 2D problem, boundary is of curve type
-# for 3D problem, use surface class
-
-surf = fdfault.curve(1601, 'x', x, y, nx, ny)
-
-p.set_block_surf((0,0,0), 1, surf)
-p.set_block_surf((1,0,0), 0, surf)
-=======
 ##y = np.linspace(0., 32., 1601)
 ##x = 12.*np.ones(1601)+0.5*np.sin(np.pi*y/32.)
 ##m = np.pi*0.5/32.*np.cos(np.pi*y/32.)
@@ -62,7 +43,6 @@
 ##
 ##p.set_block_surf((0,0,0), 1, surf)
 ##p.set_block_surf((1,0,0), 0, surf)
->>>>>>> 31f2302a
 
 # set initial fields
 
@@ -88,14 +68,8 @@
 
 # add output unit
 
-<<<<<<< HEAD
-p.add_output(fdfault.output('vxbody','vx',0, 1600, 50, 0, 1200, 2, 0, 1600, 2, 0, 0, 1))
-p.add_output(fdfault.output('vybody','vy',0, 1600, 50, 0, 1200, 2, 0, 1600, 2, 0, 0, 1))
-p.add_output(fdfault.output('vfault','V',0, 1600, 50, 601, 601, 1, 0, 1600, 2, 0, 0, 1))
-=======
 p.add_output(fdfault.output('vxbody','vx',0, 100, 50, 0, 1200, 2, 0, 1600, 2, 0, 0, 1))
 p.add_output(fdfault.output('vybody','vy',0, 100, 50, 0, 1200, 2, 0, 1600, 2, 0, 0, 1))
 p.add_output(fdfault.output('vfault','V',0, 100, 50, 601, 601, 1, 0, 1600, 2, 0, 0, 1))
->>>>>>> 31f2302a
 
 p.write_input()